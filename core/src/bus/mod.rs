--- conflicted
+++ resolved
@@ -98,11 +98,7 @@
     fn testbus() -> Testbus<Address, u8> {
         let mut b = Testbus::<Address, u8>::new(ADDRESS_MASK);
         for a in 0..ADDRESS_SPACE {
-<<<<<<< HEAD
-            let _ = b.write(a, a as u8);
-=======
             assert_eq!(b.write(a, a as u8), BusResult::Ok(a as u8));
->>>>>>> 1f2ec6b0
         }
         b
     }
